--- conflicted
+++ resolved
@@ -8,11 +8,8 @@
 var yargs = require('yargs');
 var zlib = require('zlib');
 var extractB3dm = require('../lib/extractB3dm');
-<<<<<<< HEAD
 var extractI3dm = require('../lib/extractI3dm');
-=======
 var fileExists = require('../lib/fileExists');
->>>>>>> bea16ec7
 var glbToB3dm = require('../lib/glbToB3dm');
 var isGzipped = require('../lib/isGzipped');
 var optimizeGlb = require('../lib/optimizeGlb');
@@ -127,15 +124,12 @@
 } else if (command === 'optimizeB3dm') {
     // optimizeB3dm is not a pipeline tool, so handle it separately.
     readAndOptimizeB3dm(input, output, force);
-<<<<<<< HEAD
 } else if (command === 'i3dmToGlb') {
     // i3dmToGlb is not a pipeline tool, so handle it separately.
     readI3dmWriteGlb(input, output, force);
-=======
 } else if (command === 'tileset2sqlite3') {
     // tileset2sqlite3 is not a pipeline tool, so handle it separately.
     tileset2sqlite3(input, output, force);
->>>>>>> bea16ec7
 } else {
     processStage(input, force, command, argv)
         .then(function() {
